import numpy as np
from omnigibson.utils.vision_utils import segmentation_to_rgb
import cv2
import math
from omnigibson import object_states
import random
import omnigibson.utils.transform_utils as T
from scipy.spatial.transform import Rotation as R
import json
import os
from bddl.object_taxonomy import ObjectTaxonomy
from omnigibson.object_states.factory import (
    get_default_states,
    get_state_name,
    get_states_for_ability,
    get_states_by_dependency_order,
    get_texture_change_states,
    get_fire_states,
    get_steam_states,
    get_visual_states,
    get_texture_change_priority,
)
from pyquaternion import Quaternion


OBJECT_TAXONOMY = ObjectTaxonomy()


def cal_dis(pos1, pos2):
    # calculate the distance between the two position
    return np.linalg.norm(pos1 - pos2)


class ROBOT:
    def __init__(self, robot, env):
        self.robot = robot
        self.env = env

    def EasyGrasp(self, obj, dis_threshold):
        # Grasp the robot within the distance threshold
        robot_pos = self.robot.get_position()
        obj_pose = obj.get_position()
        dis = cal_dis(robot_pos, obj_pose)
        # if dis < dis_threshold:
        robot_pos[2] += self.robot.aabb_center[2]
        robot_pos[2] -= 0.2
        obj.set_position(robot_pos)
        if len(self.robot.inventory) > 1:
            raise Exception("robot carries more than 1 object!")
        self.robot.inventory.append(obj._name)
        print(f"now we have:{self.robot.inventory}")

    #     return True
    # else:
    #     return False

    def get_robot_pos(obj):
        obj_pos, obj_ori = obj.get_position_orientation()
        vec_standard = np.array([0, 1, 0])
        rotated_vec = Quaternion(obj_ori[[1, 2, 3, 0]]).rotate(vec_standard)
        bbox = obj.native_bbox
        robot_pos = np.zeros(3)
        robot_pos[0] = obj_pos[0] + rotated_vec[0] * bbox[1] * 0.5 + rotated_vec[0]
        robot_pos[1] = obj_pos[1] + rotated_vec[1] * bbox[1] * 0.5 + rotated_vec[1]
        robot_pos[2] = 0.25

        with open('./record.txt', 'a') as file:
            file.write('bbox: ' + str(bbox) + '\n')
            file.write('rotated_vec: ' + str(rotated_vec) + '\n')
            file.write('obj_pos: ' + str(obj_pos) + '\n')
            file.write('robot_pos: ' + str(robot_pos) + '\n')
        return robot_pos

    def Hold(self, obj_name):
        # Hold the objects
        robot_pos = self.robot.get_position()
        robot_pos[2] += self.robot.aabb_center[2]
        robot_pos[2] -= 0.2
        obj = self.env.scene.object_registry("name", obj_name)
        obj.set_position(robot_pos)
    def get_robot_pos(obj):
        obj_pos, obj_ori = obj.get_position_orientation()
        vec_standard = np.array([0, 1, 0])
        rotated_vec = Quaternion(obj_ori[[1, 2, 3, 0]]).rotate(vec_standard)
        bbox = obj.native_bbox
        robot_pos = np.zeros(3)
        robot_pos[0] = obj_pos[0] + rotated_vec[0] * bbox[1] * 0.5 + rotated_vec[0]
        robot_pos[1] = obj_pos[1] + rotated_vec[1] * bbox[1] * 0.5 + rotated_vec[1]
        robot_pos[2] = 0.25

        with open('./record.txt', 'a') as file:
            file.write('bbox: ' + str(bbox) + '\n')
            file.write('rotated_vec: ' + str(rotated_vec) + '\n')
            file.write('obj_pos: ' + str(obj_pos) + '\n')
            file.write('robot_pos: ' + str(robot_pos) + '\n')
        return robot_pos
    def MoveBot(self, obj):
<<<<<<< HEAD
        # self.robot.set_position(obj)
        pos = self.get_robot_pos(obj)
        self.robot.set_position(pos)
=======
        pos = self.get_robot_pos(obj)
        self.robot.set_position(obj)

        #TODO update_camera_pos
>>>>>>> 57aed78e
        if self.robot.inventory:
            # relationship between name and variable.
            obj = self.robot.inventory[0]
            self.Hold(obj)

<<<<<<< HEAD
    def EasyDrop(
        self, obj1, obj2, dis_threshold
    ):  # TODO possible function  EasyDrop_V2(robot,obj1, obj2, dis_threshold) (put the OBJ1 <predicate> OBJ2)
=======
    
    def EasyDrop(self,obj, pos, dis_threshold): #TODO possible function  EasyDrop_V2(robot,obj1, obj2, dis_threshold) (put the OBJ1 <predicate> OBJ2)
>>>>>>> 57aed78e
        # Drop the objects within robot's hands
        obj1_pos = obj1.get_position()
        obj2_pos = obj2.get_position()
        z_len = obj2.aabb_center[2]
        target_pos = obj2_pos + np.array([0, 0, 0.2 + z_len * 0.5])
        dis = cal_dis(obj1_pos, target_pos)
        obj1.set_position(target_pos)
        if dis < dis_threshold:
            obj1.set_position(target_pos)
            a = self.robot.inventory.pop()
            print(f"the robot throw {a},now we have:{self.robot.inventory}")
        #     return True
        # else:
        #     return False


# def Teleport(robot, obj, pos):
#     # Teleport the robot and the objects within its hands
#     robot.set_position(pos)
#     Hold(robot, obj)
def quaternion2vector(quat):
    quat = Quaternion(quat[[1, 2, 3, 0]])
    v = np.array([0, 0, -1])
    return quat.rotate(v)



def quaternion_multiply(q1, q2):
    # calculate the multiply of two quaternion
    x1, y1, z1, w1 = q1
    x2, y2, z2, w2 = q2
    w = w1 * w2 - x1 * x2 - y1 * y2 - z1 * z2
    x = w1 * x2 + x1 * w2 + y1 * z2 - z1 * y2
    y = w1 * y2 - x1 * z2 + y1 * w2 + z1 * x2
    z = w1 * z2 + x1 * y2 - y1 * x2 + z1 * w2
    return np.array([x, y, z, w])


def Turn_90(robot, pos=None):
    # turn around with 90 degrees
    ori = robot.get_orientation()
    new_ori = trans_camera(ori)
    if pos:
        robot.set_position_orientation(pos, new_ori)
    else:
        robot.set_orientation(new_ori)


# class of flying camera
class Camera():
    def __init__(self,robot,camera,env,filename,position=np.array([-2.48302418,  1.55655398,  2.22882511]),orientation=np.array([ 0.56621324, -0.0712958 , -0.10258276,  0.81473692])):
        self.robot=robot
        self.camera=camera
        self.env=env
        self.camera.set_position_orientation(
        position=position,
        orientation=orientation)
        self.seglist=[]  #(seg_file_id,object_name,objectclass,instance_id,2d_bbox,3d_bbox)
        self.instancemap=[]
        self.FILENAME=filename
        self.allobject=self._getallobject()
        self.result_json={}
        self.actionlist=[] #check the action to appear only once
        self.OG_results=self._decomposed()
        self.blacklist=["walls","electric_switch","floors","ceilings","window"]
    def _getallobject(self):
        allobject = []
        try:
            objectlist = [i["name"] for i in self.env.objects_config]
        except:
            pass
        scenedict = self.env.scene.get_objects_info()
        scenelist = list(scenedict["init_info"].keys())
        return list(set(objectlist + scenelist))

    def setposition(self, position=None, orientation=None):
        if type(orientation) == np.ndarray and type(position) != np.ndarray:
            self.camera.set_orientation(orientation)
        if type(orientation) != np.ndarray and type(position) == np.ndarray:
            self.camera.set_position(position)
        if type(orientation) == np.ndarray and type(position) == np.ndarray:
            self.camera.set_position_orientation(
                position=position, orientation=orientation
            )
        else:
            raise TypeError

    def xyz2spherical(self, position):  # 笛卡尔坐标系转换为球坐标系
        x, y, z = [position[i] for i in range(3)]
        rho = math.sqrt(x**2 + y**2 + z**2)
        theta = math.atan2(y, x)
        phi = math.acos(z / rho)

        # convert to degree
        theta_deg = math.degrees(theta)
        phi_deg = math.degrees(phi)
        return {"rho": rho, "theta_deg": theta_deg, "phi_deg": phi_deg}

    def set_in_rob(self, robot):
        obj_in_rob = {}
        for object_name in self.allobject:
            tempobj = self.env.scene.object_registry("name", object_name)
            pose_in_rob = self.align_coord(tempobj, robot)
            obj_in_rob[object_name] = (
                self.xyz2spherical(pose_in_rob[0]),
                pose_in_rob[1],
            )
        return obj_in_rob

    def align_coord(self, obj, rob):
        # choiszt convert world2bot coord
        obj_in_world = T.pose2mat(obj.get_position_orientation())
        rob_in_world = T.pose2mat(rob.get_position_orientation())
        world_in_rob = T.pose_inv(rob_in_world)
        # same with T.relative_pose_transform(tempobj.get_position(),tempobj.get_orientation(),robot.get_position(),robot.get_orientation()) ## choiszt have varified this
        obj_in_rob = T.pose_in_A_to_pose_in_B(obj_in_world, world_in_rob)
        obj2rob = T.mat2pose(obj_in_rob)
        return obj2rob

    def turn_90(self):
        ori = self.camera.get_orientation()
        new_ori = trans_camera(ori)
        self.camera.set_orientation(new_ori)

    def FlyingCapture(self, iter, file_name=None):
        obs_dict = self.camera._get_obs()
        for modality in ["rgb", "depth", "seg_instance"]:
            query_name = modality
            if query_name in obs_dict:
                if modality == "rgb":
                    pass
                elif modality == "seg_instance":
                    # Map IDs to rgb
                    self.instancemap.append(
                        {
                            f"../{self.FILENAME}/"
                            + query_name
                            + f"{iter}.png": obs_dict[query_name][0]
                        }
                    )
                    segimg = segmentation_to_rgb(obs_dict[query_name][0], N=256)
                    instancemap = obs_dict[query_name][1]
                    for item in instancemap:
<<<<<<< HEAD
                        bbox_3ds = obs_dict["bbox_3d"]
                        bbox_2ds = obs_dict["bbox_2d_loose"]  #
                        hextuple = [
                            f"../{self.FILENAME}/" + query_name + f"{iter}.png",
                            item[1].split("/")[-1],
                            item[3],
                            item[0],
                            "",
                            "",
                        ]
=======
                        # bbox_3ds=obs_dict['bbox_3d']
                        bbox_2ds=obs_dict["bbox_2d_loose"] #
                        hextuple=[f"/shared/liushuai/OmniGibson/{self.FILENAME}/"+query_name + f'{iter}.png',item[1].split("/")[-1],item[3],item[0],'','']
>>>>>>> 57aed78e
                        for bbox_2d in bbox_2ds:
                            if bbox_2d[0] == item[0]:
                                bbox2d_info = [bbox_2d[i] for i in range(6, 10, 1)]
                                hextuple[4] = bbox2d_info
                                break
<<<<<<< HEAD
                        for bbox_3d in bbox_3ds:
                            if bbox_3d[0] == item[0]:
                                bbox3d_info = [bbox_3d[i] for i in range(2, 9, 1)]
                                hextuple[5] = bbox3d_info
                                break
=======
                        # for bbox_3d in bbox_3ds:
                        #     if bbox_3d[0]==item[0]:
                        #         bbox3d_info=[bbox_3d[i] for i in range(2,9,1)]
                        #         hextuple[5]=bbox3d_info
                        #         break
>>>>>>> 57aed78e
                        self.seglist.append(hextuple)
                elif modality == "normal":
                    # Re-map to 0 - 1 range
                    pass
                else:
                    # Depth, nothing to do here
                    pass
                if modality == "seg_instance":
                    rgbimg = cv2.cvtColor(segimg, cv2.COLOR_BGR2RGB)
                elif modality == "rgb":
                    rgbimg = cv2.cvtColor(obs_dict[query_name], cv2.COLOR_BGR2RGB)
                else:
                    rgbimg = obs_dict[query_name]

                if file_name is not None:
                    cv2.imwrite(query_name + str(file_name) + ".png", rgbimg)
                else:
                    path = os.path.dirname(
                        f"/shared/liushuai/OmniGibson/{self.FILENAME}/"
                        + query_name
                        + f"{iter}.png"
                    )
                    if not os.path.exists(path):
                        os.makedirs(path)

                    cv2.imwrite(
                        f"/shared/liushuai/OmniGibson/{self.FILENAME}/"
                        + query_name
                        + f"{iter}.png",
                        rgbimg,
                    )
                    print(
                        f"save as: /shared/liushuai/OmniGibson/{self.FILENAME}/"
                        + query_name
                        + f"{iter}.png"
                    )

    def parsing_segmentdata(
        self,
    ):  # parse all data from the files that we have collected
        seglists = self.seglist
        instancemaps = self.instancemap
        parse = lambda path: list(path.keys())[0]
        self.nowwehave = []
        for ele in instancemaps:
            path = parse(ele)
            templist = []
            tempdict = {}
            map = ele[path]
            instance = list(np.unique(map))

            for seglist in seglists:
                if seglist[0] == path:
                    instance_id = seglist[3]
                    if instance_id in instance:
                        templist.append(seglist[1])
            tempdict[path] = templist
            self.nowwehave.append(tempdict)  # dict{path:object_name}
        print("now begin to parse segmentation data")
        return self.nowwehave
<<<<<<< HEAD

    def parseSG(self, objects):
        blacklist = ["walls", "electric_switch", "floors", "ceilings", "window"]
        pairs = []
        SG = []
        for i in range(len(objects)):
            for j in range(len(objects)):
                cnt = 0
                if objects[i] != objects[j]:
                    for blackele in blacklist:
=======
    
    def parseSG(self,objects):
        pairs=[]
        SG=[]
        for i in range(len(objects)):
            for j in range(len(objects)):
                cnt=0
                if(objects[i]!=objects[j]):
                    for blackele in self.blacklist:
>>>>>>> 57aed78e
                        if blackele in objects[i]:
                            cnt += 1
                        if blackele in objects[j]:
                            cnt+=1
                    if cnt!=2:
                        pairs.append((objects[i],objects[j]))
        reduced_pairs=[]
        for pair in pairs: 
            tempscore=0 #record whether the object in og_results
            for ele_pair in pair:
                if ele_pair in self.OG_results:
                    tempscore+=1
            if tempscore!=0:
                reduced_pairs.append(pair)


        for pair in reduced_pairs:
            obj0=self.env.scene.object_registry("name",pair[0])
            obj1=self.env.scene.object_registry("name",pair[1])
            try:
                is_inside = obj0.states[object_states.Inside].get_value(obj1)
                if is_inside:
                    SG.append((obj0._name, "inside", obj1._name))
            except:
                pass
            try:
                is_nextto = obj0.states[object_states.NextTo].get_value(obj1)
                if is_nextto:
                    SG.append((obj0._name, "nextto", obj1._name))
            except:
                pass
            try:
                is_ontop = obj0.states[object_states.OnTop].get_value(obj1)
                if is_ontop:
                    SG.append((obj0._name, "ontop", obj1._name))
            except:
                pass
            try:
                is_overlaid = obj0.states[object_states.Overlaid].get_value(obj1)
                if is_overlaid:
                    SG.append((obj0._name, "overlaid", obj1._name))
            except:
                pass
            try:
                is_under = obj0.states[object_states.Under].get_value(obj1)
                if is_under:
                    SG.append((obj0._name, "under", obj1._name))
            except:
                pass
        temp_SG=SG.copy()
        for (obj1,prep,obj2) in SG:
            if (obj2,prep,obj1) in temp_SG:
                temp_SG.remove((obj1,prep,obj2))
        return {"scene_graph":SG}

    def _decomposed(self): #decomposed all the object in the env at the very beginning
        OG_results=[]
        parsed_objects=self.env.task.activity_conditions.parsed_objects
        OG_dict=self.env.task.load_task_metadata()["inst_to_name"] #format in OG E.g: floor.n.01_1 -> floors_hcqtge_0
        for key in parsed_objects.keys():
            for ele in parsed_objects[key]: #E.g:bacon.n.01_1
                OG_results.append(OG_dict[ele])

        return OG_results

    def collectdata_v2(self,robot): #each time change the robot position need to collectdata
        nowwehave=self.parsing_segmentdata()
        inventory=self.robot.inventory.copy()
        sub_nowwehave=[]
        for key in nowwehave:
            if (
                list(key.keys())[0].split("/")[-1].rstrip(".png").lstrip("seg_instance")
                not in self.actionlist
            ):
                sub_nowwehave.append(key)
<<<<<<< HEAD
        seglists = self.seglist
        obj_in_robs = self.set_in_rob(robot)  # the object in now robot_pos
        obj_metadata = {}  # get the object metadata
        robot_pose = robot.get_position().copy()
        editable_states = {
            object_states.Cooked: "cooked",
            object_states.Burnt: "burnt",
            object_states.Frozen: "frozen",
            object_states.Heated: "hot",
            object_states.Open: "open",
            object_states.ToggledOn: "toggled_on",
            object_states.Folded: "folded",
            object_states.Unfolded: "unfolded",
        }
=======
        seglists=self.seglist
        obj_in_robs=self.set_in_rob(robot) #the object in now robot_pos
        obj_metadata={} #get the object metadata
        robot_pose=robot.get_position().copy()
        editable_states={object_states.Cooked:"cookable",object_states.Burnt:"burnable",object_states.Frozen:"freezable",object_states.Heated:"heatable",
                         object_states.Open:"openable",object_states.ToggledOn:"togglable",object_states.Folded:"foldable",object_states.Unfolded:"unfoldable"}
        
        blacklist=['robot0']
        for ele in self.OG_results:
            for a in self.blacklist:
                if a in ele:
                    blacklist.append(ele)
>>>>>>> 57aed78e

        for ele in sub_nowwehave:
            picpath=list(ele.keys())[0]
            objects=list(ele.values())[0]
            intersect_objects=list(set(objects)&set(self.OG_results)-set(blacklist))
            action=picpath.split("/")[-1][12:-4]
            scene_graph=self.parseSG(objects)
            if action not in self.actionlist:
                self.actionlist.append(action)
            obj_metadata.clear()
            if len(intersect_objects)==0:
                self.result_json[action]={}
                continue
            for obj_name in intersect_objects:
                obj_metadata[obj_name]={}
                # ability=OBJECT_TAXONOMY.get_abilities(OBJECT_TAXONOMY.get_synset_from_category(obj_name.split("_")[0]))
                object=self.env.scene.object_registry("name",obj_name)
                states={"ability":[(editable_states[sta],int(object.states[sta]._get_value())) for sta in list(object.states.keys()) if sta in editable_states.keys()]}
                obj_metadata[obj_name].update(states.copy())
                obj_in_rob=obj_in_robs[obj_name]
                position_in_bot={"position_in_bot":obj_in_rob[0]}
                self.result_json[action]={}
                obj_metadata[obj_name].update(position_in_bot)
                orientation = {"orientation_in_bot": obj_in_rob[1].tolist()}

                obj_metadata[obj_name].update(orientation)
                position_in_world = {
                    "position_in_world": object.get_position().tolist()
                }
                obj_metadata[obj_name].update(position_in_world)

                bot_pose = {"bot_in_world": robot_pose.tolist()}
                obj_metadata[obj_name].update(bot_pose)
                path = {"path": picpath}
                obj_metadata[obj_name].update(path)
<<<<<<< HEAD
                for hextuple in seglists:
                    if hextuple[0] == picpath:
                        if obj_name == hextuple[1]:
                            bbox2d = {
                                "bbox2d": np.array(hextuple[4]).astype(float).tolist()
                            }
                            obj_metadata[obj_name].update(bbox2d)
                            break
                self.result_json[action].update(obj_metadata)
                self.result_json[action].update(scene_graph)
            inventory_dict = {"inventory": inventory}
            self.result_json[action].update(inventory_dict)
=======
                # for hextuple in seglists:
                #     if hextuple[0]==picpath:
                #         if(obj_name==hextuple[1]):
                #             bbox2d={"bbox2d":np.array(hextuple[4]).astype(float).tolist()}
                #             obj_metadata[obj_name].update(bbox2d)
                #             break
                self.result_json[action].update(obj_metadata)
                self.result_json[action].update(scene_graph)

                inventory_dict={"inventory":inventory} #TODO check this choiszt
                self.result_json[action].update(inventory_dict)
>>>>>>> 57aed78e
        return self.result_json

    def writejson(self):
        with open(f"/shared/liushuai/OmniGibson/{self.FILENAME}/task1.json", "w") as f:
            json.dump(self.result_json, f)
        return f"/shared/liushuai/OmniGibson/{self.FILENAME}/task1.json"

    def collectdata(self):
        seglists = self.seglist
        result_json = {}
        obj_metadata = {}  # get the object metadata
        for ele in self.nowwehave:
            picpath = list(ele.keys())[0]
            objects = list(ele.values())[0]
            action = picpath.split("/")[-1].rstrip(".png").lstrip("seg_instance")
            # result_json.clear()
            obj_metadata.clear()
            for obj_name in objects:
                object = self.env.scene.object_registry("name", obj_name)
                position = {"position": object.get_position().tolist()}
                result_json[action] = {}
                obj_metadata[obj_name] = {}
                obj_metadata[obj_name].update(position)
                orientation = {"orientation": object.get_orientation().tolist()}
                obj_metadata[obj_name].update(orientation)
                path = {"path": picpath}
                obj_metadata[obj_name].update(path)
                for hextuple in seglists:
                    if hextuple[0] == picpath:
                        if obj_name == hextuple[1]:
                            bbox2d = {
                                "bbox2d": np.array(hextuple[4]).astype(float).tolist()
                            }
                            bbox3d = {
                                "bbox3d": np.array(hextuple[5][0:6])
                                .astype(float)
                                .tolist(),
                                "transform": hextuple[5][6].tolist(),
                                "corners": hextuple[5][7].tolist(),
                            }
                            obj_metadata[obj_name].update(bbox2d)
                            obj_metadata[obj_name].update(bbox3d)
                            break
                result_json[action].update(obj_metadata)
        with open(f"../{self.FILENAME}/task.json", "w") as f:
            json.dump(result_json, f)
        return result_json



    def Update_camera_pos(self, robot, obj):
        pos = robot.get_position()
        cam_pos = get_camera_position(pos)
        self.camera.set_position(cam_pos)
        obj_pos = obj.get_position()
        cam_pos = get_camera_position(robot.get_position())
        direction = obj_pos - cam_pos
        direction /= np.linalg.norm(direction)

        # 分三步计算旋转四元数，以保证镜头位置

        cam_forward = np.array([0, 0, -1])
        dir1 = np.array([0, 1, 0])
        rotation_axis = np.cross(cam_forward, dir1)
        rotation_angle = np.arccos(np.dot(cam_forward, dir1))
        q_ro1 = Quaternion(axis=rotation_axis, angle=rotation_angle)

        dir2 = np.append(direction[[0, 1]], 0)
        rotation_axis = np.cross(dir1, dir2)
        if np.isclose(np.linalg.norm(rotation_axis), 0):
            rotation_axis = (
                np.array([1, 0, 0])
                if np.allclose(dir1, np.array([0, 0, 1]))
                else np.cross(dir1, np.array([0, 0, 1]))
            )

        rotation_angle = np.arccos(np.dot(dir1, dir2))
        q_ro2 = Quaternion(axis=rotation_axis, angle=rotation_angle) * q_ro1

        rotation_axis = np.cross(dir2, direction)
        if np.isclose(np.linalg.norm(rotation_axis), 0):
            rotation_axis = (
                np.array([1, 0, 0])
                if np.allclose(dir1, np.array([0, 0, 1]))
                else np.cross(dir1, np.array([0, 0, 1]))
            )

        rotation_angle = np.arccos(np.dot(dir2, direction))
        q_rotation = Quaternion(axis=rotation_axis, angle=rotation_angle) * q_ro2

        new_cam_ori = q_rotation.elements[[1, 2, 3, 0]]
        self.camera.set_orientation(new_cam_ori)

    def Update_camera_pos_bev(self, robot, obj):
        pos = robot.get_position()
        cam_pos = get_camera_position_bev(pos)
        self.camera.set_position(cam_pos)

        obj_pos = obj.get_position()
        cam_pos = get_camera_position(robot.get_position())
        direction = obj_pos - cam_pos
        direction /= np.linalg.norm(direction)

        # 分三步计算旋转四元数，以保证镜头位置

        cam_forward = np.array([0, 0, -1])
        dir1 = np.array([0, 1, 0])
        rotation_axis = np.cross(cam_forward, dir1)
        rotation_angle = np.arccos(np.dot(cam_forward, dir1))
        q_ro1 = Quaternion(axis=rotation_axis, angle=rotation_angle)

        dir2 = np.append(direction[[0, 1]], 0)
        rotation_axis = np.cross(dir1, dir2)
        if np.isclose(np.linalg.norm(rotation_axis), 0):
            rotation_axis = (
                np.array([1, 0, 0])
                if np.allclose(dir1, np.array([0, 0, 1]))
                else np.cross(dir1, np.array([0, 0, 1]))
            )

        rotation_angle = np.arccos(np.dot(dir1, dir2))
        q_ro2 = Quaternion(axis=rotation_axis, angle=rotation_angle) * q_ro1

        rotation_axis = np.cross(dir2, direction)
        if np.isclose(np.linalg.norm(rotation_axis), 0):
            rotation_axis = (
                np.array([1, 0, 0])
                if np.allclose(dir1, np.array([0, 0, 1]))
                else np.cross(dir1, np.array([0, 0, 1]))
            )

        rotation_angle = np.arccos(np.dot(dir2, direction))
        q_rotation = Quaternion(axis=rotation_axis, angle=rotation_angle) * q_ro2

        new_cam_ori = q_rotation.elements[[1, 2, 3, 0]]
        self.camera.set_orientation(new_cam_ori)


def get_camera_position(p):
    p[2] += 2.5
    return p


def get_camera_position_bev(p):
    p[2] += 3
    return p


from collections import OrderedDict


def donothing(env, navi):
    dumbact = OrderedDict([("robot0", navi)])
    step = 0
    for _ in range(30):
        # og.sim.step()
        env.step(dumbact)
        step += 1


from scipy.spatial.transform import Rotation as R


def trans_camera(q):
    random_yaw = np.pi / 2
    yaw_orn = R.from_euler("Z", random_yaw)
    new_camera_orn = quaternion_multiply(yaw_orn.as_quat(), q)
    print(new_camera_orn)
    return new_camera_orn


def change_states(obj, states, oper):
    """
    obj (Objects): The object that the states are needed to be changed.
    states (str): The specific states to be changed.
    oper (int): 0 or 1, meaning the False or True of the states.
    """

    # TODO: get the states we can edit @Choizst
    # TODO: translate the states to class, for example: open
    all_states = []
    black_list = []  # the states that cannot be set to True or False

    assert states in all_states and states not in black_list

    obj.states[CLASS(states)].set_value(oper)<|MERGE_RESOLUTION|>--- conflicted
+++ resolved
@@ -95,29 +95,18 @@
             file.write('robot_pos: ' + str(robot_pos) + '\n')
         return robot_pos
     def MoveBot(self, obj):
-<<<<<<< HEAD
-        # self.robot.set_position(obj)
-        pos = self.get_robot_pos(obj)
-        self.robot.set_position(pos)
-=======
         pos = self.get_robot_pos(obj)
         self.robot.set_position(obj)
 
         #TODO update_camera_pos
->>>>>>> 57aed78e
         if self.robot.inventory:
             # relationship between name and variable.
             obj = self.robot.inventory[0]
             self.Hold(obj)
 
-<<<<<<< HEAD
     def EasyDrop(
         self, obj1, obj2, dis_threshold
-    ):  # TODO possible function  EasyDrop_V2(robot,obj1, obj2, dis_threshold) (put the OBJ1 <predicate> OBJ2)
-=======
-    
-    def EasyDrop(self,obj, pos, dis_threshold): #TODO possible function  EasyDrop_V2(robot,obj1, obj2, dis_threshold) (put the OBJ1 <predicate> OBJ2)
->>>>>>> 57aed78e
+    ):  
         # Drop the objects within robot's hands
         obj1_pos = obj1.get_position()
         obj2_pos = obj2.get_position()
@@ -261,40 +250,19 @@
                     segimg = segmentation_to_rgb(obs_dict[query_name][0], N=256)
                     instancemap = obs_dict[query_name][1]
                     for item in instancemap:
-<<<<<<< HEAD
-                        bbox_3ds = obs_dict["bbox_3d"]
-                        bbox_2ds = obs_dict["bbox_2d_loose"]  #
-                        hextuple = [
-                            f"../{self.FILENAME}/" + query_name + f"{iter}.png",
-                            item[1].split("/")[-1],
-                            item[3],
-                            item[0],
-                            "",
-                            "",
-                        ]
-=======
                         # bbox_3ds=obs_dict['bbox_3d']
                         bbox_2ds=obs_dict["bbox_2d_loose"] #
                         hextuple=[f"/shared/liushuai/OmniGibson/{self.FILENAME}/"+query_name + f'{iter}.png',item[1].split("/")[-1],item[3],item[0],'','']
->>>>>>> 57aed78e
                         for bbox_2d in bbox_2ds:
                             if bbox_2d[0] == item[0]:
                                 bbox2d_info = [bbox_2d[i] for i in range(6, 10, 1)]
                                 hextuple[4] = bbox2d_info
                                 break
-<<<<<<< HEAD
-                        for bbox_3d in bbox_3ds:
-                            if bbox_3d[0] == item[0]:
-                                bbox3d_info = [bbox_3d[i] for i in range(2, 9, 1)]
-                                hextuple[5] = bbox3d_info
-                                break
-=======
                         # for bbox_3d in bbox_3ds:
                         #     if bbox_3d[0]==item[0]:
                         #         bbox3d_info=[bbox_3d[i] for i in range(2,9,1)]
                         #         hextuple[5]=bbox3d_info
                         #         break
->>>>>>> 57aed78e
                         self.seglist.append(hextuple)
                 elif modality == "normal":
                     # Re-map to 0 - 1 range
@@ -355,18 +323,6 @@
             self.nowwehave.append(tempdict)  # dict{path:object_name}
         print("now begin to parse segmentation data")
         return self.nowwehave
-<<<<<<< HEAD
-
-    def parseSG(self, objects):
-        blacklist = ["walls", "electric_switch", "floors", "ceilings", "window"]
-        pairs = []
-        SG = []
-        for i in range(len(objects)):
-            for j in range(len(objects)):
-                cnt = 0
-                if objects[i] != objects[j]:
-                    for blackele in blacklist:
-=======
     
     def parseSG(self,objects):
         pairs=[]
@@ -376,7 +332,6 @@
                 cnt=0
                 if(objects[i]!=objects[j]):
                     for blackele in self.blacklist:
->>>>>>> 57aed78e
                         if blackele in objects[i]:
                             cnt += 1
                         if blackele in objects[j]:
@@ -452,22 +407,6 @@
                 not in self.actionlist
             ):
                 sub_nowwehave.append(key)
-<<<<<<< HEAD
-        seglists = self.seglist
-        obj_in_robs = self.set_in_rob(robot)  # the object in now robot_pos
-        obj_metadata = {}  # get the object metadata
-        robot_pose = robot.get_position().copy()
-        editable_states = {
-            object_states.Cooked: "cooked",
-            object_states.Burnt: "burnt",
-            object_states.Frozen: "frozen",
-            object_states.Heated: "hot",
-            object_states.Open: "open",
-            object_states.ToggledOn: "toggled_on",
-            object_states.Folded: "folded",
-            object_states.Unfolded: "unfolded",
-        }
-=======
         seglists=self.seglist
         obj_in_robs=self.set_in_rob(robot) #the object in now robot_pos
         obj_metadata={} #get the object metadata
@@ -480,7 +419,6 @@
             for a in self.blacklist:
                 if a in ele:
                     blacklist.append(ele)
->>>>>>> 57aed78e
 
         for ele in sub_nowwehave:
             picpath=list(ele.keys())[0]
@@ -516,20 +454,6 @@
                 obj_metadata[obj_name].update(bot_pose)
                 path = {"path": picpath}
                 obj_metadata[obj_name].update(path)
-<<<<<<< HEAD
-                for hextuple in seglists:
-                    if hextuple[0] == picpath:
-                        if obj_name == hextuple[1]:
-                            bbox2d = {
-                                "bbox2d": np.array(hextuple[4]).astype(float).tolist()
-                            }
-                            obj_metadata[obj_name].update(bbox2d)
-                            break
-                self.result_json[action].update(obj_metadata)
-                self.result_json[action].update(scene_graph)
-            inventory_dict = {"inventory": inventory}
-            self.result_json[action].update(inventory_dict)
-=======
                 # for hextuple in seglists:
                 #     if hextuple[0]==picpath:
                 #         if(obj_name==hextuple[1]):
@@ -541,7 +465,6 @@
 
                 inventory_dict={"inventory":inventory} #TODO check this choiszt
                 self.result_json[action].update(inventory_dict)
->>>>>>> 57aed78e
         return self.result_json
 
     def writejson(self):
